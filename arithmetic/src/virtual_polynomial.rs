--- conflicted
+++ resolved
@@ -368,21 +368,11 @@
             "x and y have different length".to_string(),
         ));
     }
-<<<<<<< HEAD
-
-=======
-    //let start = start_timer!(|| "eq_eval");
->>>>>>> 1e850401
     let mut res = F::one();
     for (&xi, &yi) in x.iter().zip(y.iter()) {
         let xi_yi = xi * yi;
         res *= xi_yi + xi_yi - xi - yi + F::one();
     }
-<<<<<<< HEAD
-
-=======
-    //end_timer!(start);
->>>>>>> 1e850401
     Ok(res)
 }
 
